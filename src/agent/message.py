from enum import Enum
import re
from datetime import datetime
from typing import Optional
from uuid import UUID

from pydantic import BaseModel, Field


from ..event.base import Event, EventType, MessageEventSubtype
from ..location.base import Location
from ..utils.general import deduplicate_list
from ..world.context import WorldContext


class AgentMessage(BaseModel):
    content: str
    sender_id: Optional[UUID] = None
    sender_name: str
    type: MessageEventSubtype = MessageEventSubtype.AGENT_TO_AGENT
    recipient_id: Optional[UUID] = None
    recipient_name: Optional[str] = None
    location: Location
    timestamp: datetime
    context: WorldContext
    event_id: UUID = None
    discord_id: Optional[str] = None

    def get_event_message(self):
        if self.type == MessageEventSubtype.AGENT_TO_HUMAN:
            event_message = f"{self.sender_name} asked the humans: '{self.content}'"
        elif self.recipient_id is None:
            event_message = f"{self.sender_name} said to everyone in the {self.location.name}: '{self.content}'"
        else:
            event_message = (
                f"{self.sender_name} said to {self.recipient_name}: '{self.content}'"
            )
        return event_message

    @classmethod
    def from_agent_input(cls, agent_input: str, agent_id: UUID, context: WorldContext, type: MessageEventSubtype = MessageEventSubtype.AGENT_TO_AGENT):
        # get the agent name and location id
        agent_name = context.get_agent_full_name(agent_id)
        agent_location_id = context.get_agent_location_id(agent_id)

        # make the location object
        location = [
            Location(**loc)
            for loc in context.locations
            if str(loc["id"]) == str(agent_location_id)
        ][0]

<<<<<<< HEAD
        # grab the recipient and content
        recipient_name, content = agent_input.split(";")

        # remove the leading and trailing quotation marks if they exist
        content = content.strip().strip("'").strip('"')

        if "everyone" in recipient_name:
            recipient_name = None
            recipient_id = None
        else:
            try: 
                recipient_id = context.get_agent_id_from_name(recipient_name)
            except Exception as e:
                raise Exception(e)

=======
        if type == MessageEventSubtype.AGENT_TO_AGENT:
            # grab the recipient and content
            recipient_name, content = agent_input.split(";")

            # remove the leading and trailing quotation marks if they exist
            content = content.strip().strip("'").strip('"')

            if "everyone" in recipient_name:
                recipient_name = None
                recipient_id = None
            else:
                recipient_id = context.get_agent_id_from_name(recipient_name)

            return cls(
                content=content,
                sender_id=agent_id,
                recipient_id=recipient_id,
                recipient_name=recipient_name,
                location=location,
                context=context,
                type=type,
                timestamp=datetime.now(),
                sender_name=agent_name,
            )
>>>>>>> f77a9ad1
        return cls(
            content=agent_input,
            sender_id=agent_id,
            location=location,
            context=context,
            type=type,
            timestamp=datetime.now(),
            sender_name=agent_name,
        )

    @classmethod
    def from_event(cls, event: Event, context: WorldContext):
        if event.type != EventType.MESSAGE:
            raise ValueError("Event must be of type message")

<<<<<<< HEAD
        pattern = (
            r"(?P<sender>[\w\s]+) said to (?P<recipient>[\w\s]+): [\"'](?P<message>.*)[\"']"
        )
        sender_name, recipient, content = re.findall(pattern, event.description)[0]

        if "everyone" in recipient:
            recipient_name = None
            recipient_id = None
        else:
            recipient_name = recipient.strip()
            recipient_id = context.get_agent_id_from_name(recipient_name)

=======
>>>>>>> f77a9ad1
        location = [
            Location(**loc)
            for loc in context.locations
            if str(loc["id"]) == str(event.location_id)
        ][0]

        discord_id = event.metadata["discord_id"] if event.metadata is not None and "discord_id" in event.metadata else None

        if event.subtype == MessageEventSubtype.AGENT_TO_AGENT:
            pattern = (
                r"(?P<sender>[\w\s]+) said to (?P<recipient>[\w\s]+): '(?P<message>[^']*)'"
            )
            sender_name, recipient, content = re.findall(pattern, event.description)[0]

            if "everyone" in recipient:
                recipient_name = None
                recipient_id = None
            else:
                recipient_name = recipient.strip()
                recipient_id = context.get_agent_id_from_name(recipient_name)

            return cls(
                content=content,
                sender_id=str(event.agent_id),
                sender_name=sender_name,
                location=location,
                recipient_id=recipient_id,
                recipient_name=recipient_name,
                context=context,
                timestamp=event.timestamp,
                event_id=event.id,
                type=event.subtype,
                discord_id=discord_id,
            )
        elif event.subtype == MessageEventSubtype.HUMAN_AGENT_REPLY:
            recipient_id = event.metadata["referenced_agent_id"]
            recipient_name = context.get_agent_full_name(recipient_id)
            content = event.description.split(": ")[-1]
            return cls(
                content=content,
                sender_name="Human",
                sender_id=None,
                location=location,
                recipient_id=recipient_id,
                recipient_name=recipient_name,
                context=context,
                timestamp=event.timestamp,
                event_id=event.id,
                type=event.subtype,
                discord_id=discord_id,
            )
        elif event.subtype == MessageEventSubtype.AGENT_TO_HUMAN:
            pattern = (
                r"(?P<sender>[\w\s]+) asked the humans: '(?P<message>[^']*)'"
            )
            sender_name, content = re.findall(pattern, event.description)[0]
            return cls(
                content=content,
                sender_id=str(event.agent_id),
                sender_name=sender_name,
                location=location,
                context=context,
                timestamp=event.timestamp,
                event_id=event.id,
                type=event.subtype,
                discord_id=discord_id,
            )
        sender_name = context.get_agent_full_name(event.agent_id)
        return cls(
            content=event.description,
            sender_id=str(event.agent_id),
            sender_name=sender_name,
            location=location,
            context=context,
            timestamp=event.timestamp,
            event_id=event.id,
            type=event.subtype,
            discord_id=discord_id,
        )

    def to_event(self) -> Event:
        # get the agent_name and location_name
        event_message = self.get_event_message()

        event = Event(
            agent_id=self.sender_id,
            type=EventType.MESSAGE,
            subtype=self.type,
            description=event_message,
            location_id=self.location.id,
            metadata={"discord_id": self.discord_id} if self.discord_id is not None else None,
        )

        self.event_id = event.id

        return event

    # Given a message, get the relevant chat history
    def get_chat_history(self) -> str:
        if self.recipient_id is None:
            (
                recent_message_events_at_location,
                _,
            ) = self.context.events_manager.get_events(
                type=EventType.MESSAGE,
                location_id=self.location.id,
            )

        # get all the messages sent at the location
        (recent_message_events_at_location, _) = self.context.events_manager.get_events(
            type=EventType.MESSAGE,
            location_id=self.location.id,
        )

        messages = [
            AgentMessage.from_event(event, self.context)
            for event in recent_message_events_at_location
        ]

        # sort the messages by timestamp, with the newest messages last
        messages.sort(key=lambda x: x.timestamp)

        formatted_messages = [
            f"{m.sender_name}: {m.content} @ {m.timestamp}" for m in messages
        ]

        return "\n".join(formatted_messages)

    def __str__(self):
        if self.recipient_name is None:
            return f"[{self.location.name}] {self.sender_name}: {self.content}"
        else:
            return f"[{self.location.name}] {self.sender_name} to {self.recipient_name}: {self.content}"


class LLMMessageResponse(BaseModel):
    to: str = Field(description="The recipient of the message")
    content: str = Field(description="The content of the message")


def get_latest_messages(messages: list[AgentMessage]) -> list[AgentMessage]:
    messages.sort(key=lambda x: x.timestamp, reverse=True)

    return deduplicate_list(messages, key=lambda x: str(x.sender_id))<|MERGE_RESOLUTION|>--- conflicted
+++ resolved
@@ -50,12 +50,12 @@
             if str(loc["id"]) == str(agent_location_id)
         ][0]
 
-<<<<<<< HEAD
-        # grab the recipient and content
-        recipient_name, content = agent_input.split(";")
-
-        # remove the leading and trailing quotation marks if they exist
-        content = content.strip().strip("'").strip('"')
+        if type == MessageEventSubtype.AGENT_TO_AGENT:
+            # grab the recipient and content
+            recipient_name, content = agent_input.split(";")
+
+            # remove the leading and trailing quotation marks if they exist
+            content = content.strip().strip("'").strip('"')
 
         if "everyone" in recipient_name:
             recipient_name = None
@@ -66,20 +66,6 @@
             except Exception as e:
                 raise Exception(e)
 
-=======
-        if type == MessageEventSubtype.AGENT_TO_AGENT:
-            # grab the recipient and content
-            recipient_name, content = agent_input.split(";")
-
-            # remove the leading and trailing quotation marks if they exist
-            content = content.strip().strip("'").strip('"')
-
-            if "everyone" in recipient_name:
-                recipient_name = None
-                recipient_id = None
-            else:
-                recipient_id = context.get_agent_id_from_name(recipient_name)
-
             return cls(
                 content=content,
                 sender_id=agent_id,
@@ -91,7 +77,6 @@
                 timestamp=datetime.now(),
                 sender_name=agent_name,
             )
->>>>>>> f77a9ad1
         return cls(
             content=agent_input,
             sender_id=agent_id,
@@ -107,7 +92,6 @@
         if event.type != EventType.MESSAGE:
             raise ValueError("Event must be of type message")
 
-<<<<<<< HEAD
         pattern = (
             r"(?P<sender>[\w\s]+) said to (?P<recipient>[\w\s]+): [\"'](?P<message>.*)[\"']"
         )
@@ -120,8 +104,6 @@
             recipient_name = recipient.strip()
             recipient_id = context.get_agent_id_from_name(recipient_name)
 
-=======
->>>>>>> f77a9ad1
         location = [
             Location(**loc)
             for loc in context.locations
