--- conflicted
+++ resolved
@@ -84,13 +84,7 @@
         except json.JSONDecodeError:
             action_input = action_input.strip(" ").strip('"')
         # Return the action and action input
-<<<<<<< HEAD
-        return AgentAction(
-            tool=action, tool_input=action_input, log=llm_output
-        )
-=======
         return AgentAction(tool=action, tool_input=action_input, log=llm_output)
->>>>>>> 92ad4b69
 
 
 class PlanExecutorResponse(BaseModel):
@@ -292,13 +286,8 @@
             status=PlanStatus.IN_PROGRESS,
             output=result,
             tool=tool,
-<<<<<<< HEAD
-            tool_input=str(response.tool_input),
-        )
-=======
             scratchpad=self.intermediate_steps_to_list(self.intermediate_steps),
             tool_input=str(response.tool_input),
         )
 
         return executor_response
->>>>>>> 92ad4b69
