from dotenv import load_dotenv
<<<<<<< HEAD

from langchain.tools import BaseTool
from langchain.agents import AgentExecutor, LLMSingleActionAgent, AgentOutputParser
=======

load_dotenv()

from langchain.tools import BaseTool
from langchain.agents import (
    initialize_agent,
    AgentExecutor,
    LLMSingleActionAgent,
    AgentOutputParser,
)
>>>>>>> 26d0daeb
from langchain.prompts import BaseChatPromptTemplate
from langchain import LLMChain
from typing import List, Union
from langchain.schema import AgentAction, AgentFinish, HumanMessage
import re

from ..utils.prompt import PromptString
from ..utils.models import ChatModel, ChatModelName
from ..tools.base import all_tools

load_dotenv()

# set_up_logging()


# Set up a prompt template
class CustomPromptTemplate(BaseChatPromptTemplate):
    # The template to use
    template: str
    # The list of tools available
    tools: List[BaseTool]

    def format_messages(self, **kwargs) -> str:
        # Get the intermediate steps (AgentAction, Observation tuples)
        # Format them in a particular way
        intermediate_steps = kwargs.pop("intermediate_steps")
        thoughts = ""
        for action, observation in intermediate_steps:
            thoughts += action.log
            thoughts += f"\nObservation: {observation}\nThought: "
        # Set the agent_scratchpad variable to that value
        kwargs["agent_scratchpad"] = thoughts
        # Create a tools variable from the list of tools provided
        kwargs["tools"] = "\n".join(
            [f"{tool.name}: {tool.description}" for tool in self.tools]
        )
        # Create a list of tool names for the tools provided
        kwargs["tool_names"] = ", ".join([tool.name for tool in self.tools])
        formatted = self.template.format(**kwargs)
        return [HumanMessage(content=formatted)]


# set up the output parser
class CustomOutputParser(AgentOutputParser):
<<<<<<< HEAD

=======
>>>>>>> 26d0daeb
    def parse(self, llm_output: str) -> Union[AgentAction, AgentFinish]:
        # Check if agent should finish
        if "Final Response:" in llm_output:
            return AgentFinish(
                # Return values is generally always a dictionary with a single `output` key
                # It is not recommended to try anything else at the moment :)
                return_values={
                    "output": llm_output.split("Final Response:")[-1].strip()
                },
                log=llm_output,
            )
        # Parse out the action and action input
        regex = r"Action\s*\d*\s*:(.*?)\nAction\s*\d*\s*Input\s*\d*\s*:[\s]*(.*)"
        match = re.search(regex, llm_output, re.DOTALL)
        if not match:
            raise ValueError(f"Could not parse LLM output: `{llm_output}`")
        action = match.group(1).strip()
        action_input = match.group(2)
        # Return the action and action input
        return AgentAction(
            tool=action, tool_input=action_input.strip(" ").strip('"'), log=llm_output
        )



def run_executor(input: str):

    print("Runing agent executor")

    prompt = CustomPromptTemplate(
        template=PromptString.EXECUTE_PLAN.value,
        tools=all_tools,
        # This omits the `agent_scratchpad`, `tools`, and `tool_names` variables because those are generated dynamically
        # This includes the `intermediate_steps` variable because that is needed
        input_variables=["input", "intermediate_steps"],
    )

    output_parser = CustomOutputParser()

    # set up a simple completion llm
    llm = ChatModel(model_name=ChatModelName.GPT4, temperature=0)

    # LLM chain consisting of the LLM and a prompt
    llm_chain = LLMChain(llm=llm, prompt=prompt)

    tool_names = [tool.name for tool in all_tools]
    agent = LLMSingleActionAgent(
        llm_chain=llm_chain,
        output_parser=output_parser,
        stop=["\nObservation:"],
        allowed_tools=tool_names,
    )

    agent_executor = AgentExecutor.from_agent_and_tools(
        agent=agent, tools=all_tools, verbose=True
    )

    return agent_executor.run(input)<|MERGE_RESOLUTION|>--- conflicted
+++ resolved
@@ -1,11 +1,4 @@
 from dotenv import load_dotenv
-<<<<<<< HEAD
-
-from langchain.tools import BaseTool
-from langchain.agents import AgentExecutor, LLMSingleActionAgent, AgentOutputParser
-=======
-
-load_dotenv()
 
 from langchain.tools import BaseTool
 from langchain.agents import (
@@ -14,7 +7,6 @@
     LLMSingleActionAgent,
     AgentOutputParser,
 )
->>>>>>> 26d0daeb
 from langchain.prompts import BaseChatPromptTemplate
 from langchain import LLMChain
 from typing import List, Union
@@ -59,10 +51,6 @@
 
 # set up the output parser
 class CustomOutputParser(AgentOutputParser):
-<<<<<<< HEAD
-
-=======
->>>>>>> 26d0daeb
     def parse(self, llm_output: str) -> Union[AgentAction, AgentFinish]:
         # Check if agent should finish
         if "Final Response:" in llm_output:
