--- conflicted
+++ resolved
@@ -174,7 +174,6 @@
     def set_plan(self, plan: SinglePlan) -> None:
         self.plan = plan
         self.intermediate_steps = []
-<<<<<<< HEAD
     
     def intermediate_steps_to_list(self, intermediate_steps: List[Tuple[AgentAction, str]]) -> List[dict]:
         result = []
@@ -196,8 +195,6 @@
         print(f"Converted scratchpad to intermediate steps: {result}")
         return result
         
-=======
->>>>>>> 0fa46c48
 
     async def start_or_continue_plan(
         self, plan: SinglePlan, tools: list[CustomTool]
@@ -271,14 +268,10 @@
             context=self.context,
         )
 
-<<<<<<< HEAD
         if tool.is_async:
             result = await tool.arun(response.tool_input, tool_context)
         else: 
             result = tool.run(response.tool_input, tool_context)
-=======
-        result = await tool.run(response.tool_input, tool_context)
->>>>>>> 0fa46c48
 
         print_to_console(
             f"{agent_name}: Action Response: ",
@@ -293,13 +286,8 @@
             status=PlanStatus.IN_PROGRESS,
             output=result,
             tool=tool,
-<<<<<<< HEAD
-            tool_input=response.tool_input,
             scratchpad=self.intermediate_steps_to_list(self.intermediate_steps),
+            tool_input=str(response.tool_input),
         )
 
         return executor_response
-=======
-            tool_input=str(response.tool_input),
-        )
->>>>>>> 0fa46c48
