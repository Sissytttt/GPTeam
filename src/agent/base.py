import json
import os
from typing import Optional
from uuid import UUID, uuid4

from colorama import Fore
from langchain.output_parsers import OutputFixingParser, PydanticOutputParser
from pydantic import BaseModel
import datetime

from ..memory.base import MemoryType, SingleMemory
from ..utils.database import supabase
from ..utils.formatting import print_to_console
from ..utils.models import ChatModel, ChatModelName
from ..utils.parameters import PLAN_LENGTH, REFLECTION_MEMORY_COUNT, DEFAULT_LOCATION_ID
from ..utils.prompt import Prompter, PromptString
from .importance import ImportanceRatingResponse
from .plans import LLMPlanResponse, SinglePlan
from .react import LLMReactionResponse, Reaction
from .executor import run_executor
from .reflection import ReflectionQuestions, ReflectionResponse
from ..location.base import Location, Event, EventType



class RelatedMemory(BaseModel):
    memory: SingleMemory
    relevance: float

    def __str__(self) -> str:
        return f"SingleMemory: {self.memory.description}, Relevance: {self.relevance}"


class AgentState(BaseModel):
    plan_id: Optional[UUID]
    location_id: UUID
    location: Optional[Location] = None

<<<<<<< HEAD
    def __init__(
        self,
        location_id: UUID | str,
        plan_id: Optional[UUID | str] = None
    ):
=======
    def __init__(self, location_id: UUID | str, plan_id: Optional[UUID | str] = None):
>>>>>>> 26d0daeb
        if plan_id is None:
            print("none")
        if isinstance(plan_id, str):
            plan_id = UUID(plan_id)
        if isinstance(location_id, str):
            location_id = UUID(location_id)

<<<<<<< HEAD
        super().__init__(
            location_id=location_id,
            plan_id=plan_id,
            Location=Location.from_id(location_id)
        )

    def _db_dict(self) -> dict:
        return {
            "plan_id": str(self.plan_id),
            "location_id": str(self.location_id)
        }
=======
        super().__init__(location_id=location_id, plan_id=plan_id)

    def db_dict(self) -> dict:
        return {"plan_id": str(self.plan_id), "location_id": str(self.location_id)}
>>>>>>> 26d0daeb


class Agent(BaseModel):
    id: UUID
    full_name: str
    bio: str
    world_id: Optional[UUID] = None
    directives: Optional[list[str]] = None
    memories: Optional[list[SingleMemory]] = []
    ordered_plan_ids: Optional[list[UUID]] = []
    state: Optional[AgentState] = None

    def __init__(
        self,
        full_name: str,
        bio: str,
        directives: list[str] = None,
        memories: list[SingleMemory] = [],
        ordered_plan_ids: list[UUID] = [],
        state: AgentState = None,
        id: Optional[str | UUID] = None,
        world_id: Optional[UUID] = None,
    ):
        if id is None:
            id = uuid4()
        elif isinstance(id, str):
            id = UUID(id)

        # if the state is None, put them into the default location
        if state is None:
            state = AgentState(location_id=DEFAULT_LOCATION_ID)
        elif isinstance(state, dict):
            state = AgentState(**state)

        super().__init__(
            id=id,
            full_name=full_name,
            bio=bio,
            directives=directives,
            memories=memories,
            ordered_plan_ids=ordered_plan_ids,
            state=state,
            world_id=world_id,
        )

        print_to_console("Agent: ", Fore.GREEN, self.full_name)

    @property
    def allowed_locations(self) -> list[Location]:
        """Get locations that this agent is allowed to be in."""
        data, count = (
            supabase.table("Locations")
            .select("*")
            .contains("allowed_agent_ids", [str(self.id)])
            .execute()
        )
        return [Location(**location) for location in data[1]]

    @property
    def ordered_plans(self) -> list[SinglePlan]:
        """Get the full plans for this agent."""
        return [SinglePlan.from_id(id) for id in self.ordered_plan_ids]

    @classmethod
    def from_json_profile(cls, id: str):
        path = os.path.dirname(os.path.abspath(__file__)) + f"/profiles/{id}.json"
        f = open(path, "r")
        profile = json.load(f)
        f.close()

        return cls(**profile)

    @classmethod
    def from_id(cls, id: UUID):
        data, count = supabase.table("Agents").select("*").eq("id", str(id)).execute()
        print(data[1][0])
        return cls(**data[1][0])

    def _add_memory(
        self,
        description: str,
        type: MemoryType = MemoryType.OBSERVATION,
        related_memory_ids: list[UUID] = [],
    ) -> SingleMemory:
        memory = SingleMemory(
            agent_id=self.id,
            type=type,
            description=description,
<<<<<<< HEAD
            importance=self._calculate_importance(description),
            related_memory_ids=related_memory_ids
=======
            importance=self.calculate_importance(description),
            related_memory_ids=related_memory_ids,
>>>>>>> 26d0daeb
        )
        print("made new memory ", memory.id)

        self.memories.append(memory)

        # add to database
        data, count = supabase.table("Memories").insert(memory._db_dict()).execute()

        print_to_console("New Memory: ", Fore.BLUE, f"{memory}")

        return memory

    def _update_agent_row(self):
        row = {
            "full_name": self.full_name,
            "bio": self.bio,
            "directives": self.directives,
            "ordered_plan_ids": [str(plan_id) for plan_id in self.ordered_plan_ids],
<<<<<<< HEAD
            "state": self.state._db_dict()
=======
            "state": self.state.db_dict(),
>>>>>>> 26d0daeb
        }
        print("Updated ", self.full_name, " in db.")
        return supabase.table("Agents").update(row).eq("id", str(self.id)).execute()

    def _add_plan_rows(self, plans: list[SinglePlan]):
        for plan in plans:
            row = {
                "id": str(plan.id),
                "description": plan.description,
                "max_duration_hrs": plan.max_duration_hrs,
                "agent_id": str(self.id),
                "created_at": plan.created_at.isoformat(),
                "stop_condition": plan.stop_condition,
            }
            print("Added plan to db.")
            return supabase.table("Plans").insert(row).execute()

    def _get_memories_since(self, date: datetime):
        data, count = (
            supabase
            .table("Memories")
            .select("*")
            .eq("agent_id", str(self.id))
            .gt("created_at", date)
            .order("created_at", ascending=False)
            .execute()
        )
        memories = [SingleMemory(**memory) for memory in data[1]]
        return memories

    def _should_reflect(self) -> bool:
        """Check if the agent should reflect on their memories.
            Returns True if the cumulative importance score of memories
            since the last reflection is over 100
        """
        data, count = (
            supabase
            .table("Memories")
            .select("type", "created_at", "agent_id")
            .eq("agent_id", str(self.id))
            .eq("type", MemoryType.REFLECTION.value)
            .order("created_at", ascending=False)
            .limit(1)
            .execute()
        )

        last_reflection_time = data[1][0]["created_at"] if count > 0 else datetime(1970, 1, 1)

        memories_since_last_reflection = self._get_memories_since(last_reflection_time)

        cumulative_importance = sum([memory.importance for memory in memories_since_last_reflection])

        return cumulative_importance > 100

    def _db_dict(self):
        return {
            "id": str(self.id),
            "full_name": self.full_name,
            "bio": self.bio,
            "directives": self.directives,
            "ordered_plan_ids": [str(plan_id) for plan_id in self.ordered_plan_ids],
<<<<<<< HEAD
            "state": self.state._db_dict()
=======
            "state": self.state.db_dict(),
>>>>>>> 26d0daeb
        }

    def add_observation_strings(self, memory_strings: list[str]):
        for memory_string in memory_strings:
            self._add_memory(memory_string, MemoryType.OBSERVATION)

    def _related_memories(self, query: str, k: int = 5) -> list[RelatedMemory]:
        # Calculate relevance for each memory and store it in a list of dictionaries
        memories_with_relevance = [
            RelatedMemory(memory=memory, relevance=memory.relevance(query))
            for memory in self.memories
        ]

        # Sort the list of dictionaries based on the 'relevance' key in descending order
        sorted_memories = sorted(
            memories_with_relevance, key=lambda x: x.relevance, reverse=True
        )

        return sorted_memories[:k]

    def _summarize_activity(self, k: int = 20) -> str:
        recent_memories = sorted(
            self.memories, key=lambda memory: memory.created_at, reverse=True
        )[:k]

        summary_prompter = Prompter(
            PromptString.RECENT_ACTIIVITY,
            {
                "full_name": self.full_name,
                "memory_descriptions": str(
                    [memory.description for memory in recent_memories]
                ),
            },
        )

        low_temp_llm = ChatModel(ChatModelName.GPT4, temperature=0)

        response = low_temp_llm.get_chat_completion(
            summary_prompter.prompt,
            loading_text="🤔 Summarizing recent activity...",
        )

        return response

    def _calculate_importance(self, memory_description: str) -> int:
        # Set up a complex chat model
        complex_llm = ChatModel(ChatModelName.GPT4, temperature=0)

        importance_parser = OutputFixingParser.from_llm(
            parser=PydanticOutputParser(pydantic_object=ImportanceRatingResponse),
            llm=complex_llm,
        )

        # make importance prompter
        importance_prompter = Prompter(
            PromptString.IMPORTANCE,
            {
                "full_name": self.full_name,
                "bio": self.bio,
                "memory_description": memory_description,
                "format_instructions": importance_parser.get_format_instructions(),
            },
        )

        response = complex_llm.get_chat_completion(
            importance_prompter.prompt,
            loading_text="🤔 Calculating memory importance...",
        )

        parsed_response: ImportanceRatingResponse = importance_parser.parse(response)

        rating = parsed_response.rating

        return rating

    def _move_to_location(self, location_id: UUID):
        """Move the agents state, send event to Events table"""

        # first emit the depature event to the db
        event = Event(
            timestamp=datetime.datetime.now(),
            type=EventType.NON_MESSAGE,
            description=f"{self.full_name} left location: {Location.from_id(location_id).name}",
            location_id=self.state.location_id,
<<<<<<< HEAD
            # witness_ids=Location.from_id(self.state.location_id).local_agent_ids
=======
            witness_ids=Location.from_id(self.state.location_id).local_agent_ids,
>>>>>>> 26d0daeb
        )

        data, count = supabase.table("Events").insert(event._db_dict()).execute()

        # Update the agents state to the new location
        self.state.location_id = location_id

        print_to_console(
            "Moved to ", Fore.BLUE, f"{Location.from_id(location_id).name}"
        )

        # emit the arrival to the db
        event = Event(
            timestamp=datetime.datetime.now(),
            type=EventType.NON_MESSAGE,
            description=f"{self.full_name} arrived at location: {Location.from_id(location_id).name}",
            location_id=self.state.location_id,
<<<<<<< HEAD
            # witness_ids=Location.from_id(self.state.location_id).local_agent_ids
        )

        data, count = supabase.table("Events").insert(event._db_dict()).execute()
=======
            witness_ids=Location.from_id(self.state.location_id).local_agent_ids,
        )

        data, count = supabase.table("Events").insert(event.db_dict()).execute()
>>>>>>> 26d0daeb

        # update the agents row in the db
        self._update_agent_row()

<<<<<<< HEAD
    def _reflect(self):
=======
    def reflect(self):
>>>>>>> 26d0daeb
        recent_memories = sorted(
            self.memories, key=lambda memory: memory.last_accessed, reverse=True
        )[:REFLECTION_MEMORY_COUNT]

        print_to_console("Starting Reflection", Fore.CYAN, "🤔")

        # Set up a complex chat model
        chat_llm = ChatModel(ChatModelName.GPT4, temperature=0)

        # Set up the parser
        question_parser = OutputFixingParser.from_llm(
            parser=PydanticOutputParser(pydantic_object=ReflectionQuestions),
            llm=chat_llm,
        )

        # Get memory descriptions
        memory_descriptions = [memory.description for memory in recent_memories]

        # Create questions Prompter
        questions_prompter = Prompter(
            PromptString.REFLECTION_QUESTIONS,
            {
                "memory_descriptions": str(memory_descriptions),
                "format_instructions": question_parser.get_format_instructions(),
            },
        )

        # Get the reflection questions
        response = chat_llm.get_chat_completion(
            questions_prompter.prompt,
            loading_text="🤔 Thinking about what to reflect on...",
        )

        # Parse the response into an object
        parsed_questions_response: ReflectionQuestions = question_parser.parse(response)

        # For each question in the parsed questions...
        for question in parsed_questions_response.questions:
            # Get the related memories
            related_memories = self._related_memories(question, 20)

            # Format them into a string
            memory_strings = [
                f"{index}. {related_memory.memory.description}"
                for index, related_memory in enumerate(related_memories, start=1)
            ]

            # Make the reflection parser
            reflection_parser = OutputFixingParser.from_llm(
                parser=PydanticOutputParser(pydantic_object=ReflectionResponse),
                llm=chat_llm,
            )

            print_to_console("Reflecting on Question", Fore.GREEN, f"{question}")

            # Make the reflection prompter
            reflection_prompter = Prompter(
                PromptString.REFLECTION_INSIGHTS,
                {
                    "full_name": self.full_name,
                    "memory_strings": str(memory_strings),
                    "format_instructions": reflection_parser.get_format_instructions(),
                },
            )

            # Get the reflection insights
            response = chat_llm.get_chat_completion(
                reflection_prompter.prompt,
                loading_text=f"🤔 Reflecting on the following question: {question}",
            )

            # Parse the response into an object
            parsed_insights_response: ReflectionResponse = reflection_parser.parse(
                response
            )

            # For each insight in the parsed insights...
            for reflection_insight in parsed_insights_response.insights:
                # Get the related memory ids
                related_memory_ids = [
                    related_memories[index - 1].memory.id
                    for index in reflection_insight.related_statements
                ]

                # Add a new memory
                self._add_memory(
                    description=reflection_insight.insight,
                    type=MemoryType.REFLECTION,
                    related_memory_ids=related_memory_ids,
                )

    def _plan(self) -> list[SinglePlan]:

        print_to_console("Starting to Plan", Fore.YELLOW, "📝")

        low_temp_llm = ChatModel(ChatModelName.GPT4, temperature=0)

        # Make the plan parser
        plan_parser = OutputFixingParser.from_llm(
            parser=PydanticOutputParser(pydantic_object=LLMPlanResponse),
            llm=low_temp_llm,
        )

        # Get a summary of the recent activity
        recent_activity = self._summarize_activity()

        print_to_console("Summarized Recent Activity", Fore.YELLOW, recent_activity)

        # Make the Plan prompter
        plan_prompter = Prompter(
            PromptString.MAKE_PLANS,
            {
                "time_window": PLAN_LENGTH,
                "location_descriptions": [
                    f"'{location.name}' - {location.description}\n"
                    for location in self.allowed_locations
                ],
                "full_name": self.full_name,
                "bio": self.bio,
                "directives": str(self.directives),
                "recent_activity": recent_activity,
                "current_plans": [
                    f"{index}. {plan.description}"
                    for index, plan in enumerate(self.ordered_plans)
                ],
                "format_instructions": plan_parser.get_format_instructions(),
            },
        )

        # Set up a complex chat model
        chat_llm = ChatModel(ChatModelName.GPT4, temperature=0.5)

        # Get the plans
        response = chat_llm.get_chat_completion(
            plan_prompter.prompt,
            loading_text="🤔 Making plans...",
        )

        # Parse the response into an object
        parsed_plans_response: LLMPlanResponse = plan_parser.parse(response)

        # Delete existing plans
        self.ordered_plan_ids = []

        # Make a bunch of new plan objects, put em into a list
        new_plans: list[SinglePlan] = []
        ordered_plan_ids = []
        for plan in parsed_plans_response.plans:
            new_plan = SinglePlan(
                description=plan.description,
                location_id=Location.from_name(plan.location_name).id,
                max_duration_hrs=plan.max_duration_hrs,
                agent_id=self.id,
                stop_condition=plan.stop_condition,
            )
            new_plans.append(new_plan)
            ordered_plan_ids.append(new_plan.id)

        # update the local agent object
        self.ordered_plan_ids = ordered_plan_ids

        # update the db agent row
        data, count = self._update_agent_row()

        # add the plans to the plan table
        data, count = self._add_plan_rows(new_plans)

        # Loop through each plan and print it to the console
        for index, plan in enumerate(new_plans):
            print_to_console(
                "Plan ",
                Fore.YELLOW,
                f"#{index}: {plan.description} @ {plan.location_id} (<{plan.max_duration_hrs} hrs) [Stop Condition: {plan.stop_condition}]",
            )

        return new_plans

<<<<<<< HEAD
    def _react(self) -> Reaction:
        """Get the recent activity and decide whether to replan to carry on"""
        
        # Pull in latest events
        new_events = self.state.location.pull_events()

        # Store them as observations for this agent
        self.add_observation_strings([event.description for event in new_events])

        # LLM call to decide how to react to new events
        # Make the reaction parser
        reaction_parser = OutputFixingParser.from_llm(
            parser=PydanticOutputParser(pydantic_object=LLMReactionResponse),
            llm=ChatModel(ChatModelName.GPT4, temperature=0),
        )

        # Make the reaction prompter
        reaction_prompter = Prompter(
            PromptString.REACT,
            {
                "format_instructions": reaction_parser.get_format_instructions(),
                "full_name": self.full_name,
                "bio": self.bio,
                "directives": str(self.directives),
                "recent_activity": self._summarize_activity(),
                "current_plans": [f"{index}. {plan.description}" for index, plan in enumerate(self.ordered_plans)],
                "event_descriptions": [f"{index}. {event.description}" for index, event in enumerate(new_events)]
            }
        )

        # Get the reaction
        llm = ChatModel(ChatModelName.GPT4, temperature=0.5)
        response = llm.get_chat_completion(
            reaction_prompter.prompt,
            loading_text="🤔 Deciding how to react...",
        )

        # parse the reaction response
        parsed_reaction_response: LLMReactionResponse = reaction_parser.parse(response)

        return parsed_reaction_response

    def _work_through_plans(self, steps: int = 1) -> None:
=======
    def run(self, steps: int = 1) -> None:
>>>>>>> 26d0daeb

        step_duration = 0
        while step_duration < steps:

            current_plan = None

            # If we do not have a plan state, consult the plans or plan something new
            if self.state.plan_id is None:

                # If we have no plans, make some
                if len(self.ordered_plan_ids) == 0:
<<<<<<< HEAD
                    plans = self._plan()
                
=======
                    plans = self.plan()

>>>>>>> 26d0daeb
                # Otherwise, just use the existing plans
                else:
                    plans = [
                        SinglePlan.from_id(plan_id) for plan_id in self.ordered_plan_ids
                    ]

                # Set the agent state
                self.state = AgentState(
                    plan_id=plans[0].id, location_id=plans[0].location_id
                )

                current_plan = plans[0]

            # Get the current plan
            current_plan = (
                SinglePlan.from_id(self.state.plan_id)
                if current_plan is None
                else current_plan
            )

            print_to_console(
                "Acting on Plan", Fore.YELLOW, f"{current_plan.description}"
            )

            # If we are not in the right location, move to the new location
            if self.state.location_id != current_plan.location_id:
                self._move_to_location(current_plan.location_id)

            # Execute the plan
<<<<<<< HEAD
=======
            steps_left = steps - step_duration  # TODO: stop executor when this is 0
>>>>>>> 26d0daeb

            # TODO: Tools are dependent on the location
            output = run_executor(current_plan.description)

            if "Final Response: Task Failed" in output:
                print_to_console("Plan Failed", Fore.RED, f"{current_plan.description}")
                # TODO: handle plan failure with a human
                return

            # If the plan is done, remove it from the list of plans
            elif "Final Response" in output:
                self.ordered_plan_ids.remove(current_plan.id)
<<<<<<< HEAD
                self.state = AgentState(plan_id=None, location_id=None)

    def run(self, steps: int = 1):

        # First we decide if we need to reflect
        if self._should_reflect():
            self._reflect()

        # Generate a reaction to the latest events
        reaction = self._react()

        # If the reaction calls for a new plan, make one
        if reaction == Reaction.REPLAN:
            self._plan()
        
        # Work through the plans
        self._work_through_plans(steps=steps)
=======
                self.state = AgentState(plan_id=None, location_id=None)
>>>>>>> 26d0daeb
<|MERGE_RESOLUTION|>--- conflicted
+++ resolved
@@ -19,8 +19,7 @@
 from .react import LLMReactionResponse, Reaction
 from .executor import run_executor
 from .reflection import ReflectionQuestions, ReflectionResponse
-from ..location.base import Location, Event, EventType
-
+from ..world.base import Location, Event, EventType
 
 
 class RelatedMemory(BaseModel):
@@ -36,15 +35,11 @@
     location_id: UUID
     location: Optional[Location] = None
 
-<<<<<<< HEAD
     def __init__(
         self,
         location_id: UUID | str,
         plan_id: Optional[UUID | str] = None
     ):
-=======
-    def __init__(self, location_id: UUID | str, plan_id: Optional[UUID | str] = None):
->>>>>>> 26d0daeb
         if plan_id is None:
             print("none")
         if isinstance(plan_id, str):
@@ -52,7 +47,6 @@
         if isinstance(location_id, str):
             location_id = UUID(location_id)
 
-<<<<<<< HEAD
         super().__init__(
             location_id=location_id,
             plan_id=plan_id,
@@ -64,19 +58,12 @@
             "plan_id": str(self.plan_id),
             "location_id": str(self.location_id)
         }
-=======
-        super().__init__(location_id=location_id, plan_id=plan_id)
-
-    def db_dict(self) -> dict:
-        return {"plan_id": str(self.plan_id), "location_id": str(self.location_id)}
->>>>>>> 26d0daeb
 
 
 class Agent(BaseModel):
     id: UUID
     full_name: str
     bio: str
-    world_id: Optional[UUID] = None
     directives: Optional[list[str]] = None
     memories: Optional[list[SingleMemory]] = []
     ordered_plan_ids: Optional[list[UUID]] = []
@@ -90,8 +77,7 @@
         memories: list[SingleMemory] = [],
         ordered_plan_ids: list[UUID] = [],
         state: AgentState = None,
-        id: Optional[str | UUID] = None,
-        world_id: Optional[UUID] = None,
+        id: Optional[str | UUID] = None
     ):
         if id is None:
             id = uuid4()
@@ -100,7 +86,9 @@
 
         # if the state is None, put them into the default location
         if state is None:
-            state = AgentState(location_id=DEFAULT_LOCATION_ID)
+            state = AgentState(
+                location_id=DEFAULT_LOCATION_ID
+            )
         elif isinstance(state, dict):
             state = AgentState(**state)
 
@@ -112,7 +100,6 @@
             memories=memories,
             ordered_plan_ids=ordered_plan_ids,
             state=state,
-            world_id=world_id,
         )
 
         print_to_console("Agent: ", Fore.GREEN, self.full_name)
@@ -120,12 +107,7 @@
     @property
     def allowed_locations(self) -> list[Location]:
         """Get locations that this agent is allowed to be in."""
-        data, count = (
-            supabase.table("Locations")
-            .select("*")
-            .contains("allowed_agent_ids", [str(self.id)])
-            .execute()
-        )
+        data, count = supabase.table("Locations").select("*").contains("allowed_agent_ids", [str(self.id)]).execute()
         return [Location(**location) for location in data[1]]
 
     @property
@@ -152,19 +134,14 @@
         self,
         description: str,
         type: MemoryType = MemoryType.OBSERVATION,
-        related_memory_ids: list[UUID] = [],
+        related_memory_ids: list[UUID] = []
     ) -> SingleMemory:
         memory = SingleMemory(
             agent_id=self.id,
             type=type,
             description=description,
-<<<<<<< HEAD
             importance=self._calculate_importance(description),
             related_memory_ids=related_memory_ids
-=======
-            importance=self.calculate_importance(description),
-            related_memory_ids=related_memory_ids,
->>>>>>> 26d0daeb
         )
         print("made new memory ", memory.id)
 
@@ -183,11 +160,7 @@
             "bio": self.bio,
             "directives": self.directives,
             "ordered_plan_ids": [str(plan_id) for plan_id in self.ordered_plan_ids],
-<<<<<<< HEAD
             "state": self.state._db_dict()
-=======
-            "state": self.state.db_dict(),
->>>>>>> 26d0daeb
         }
         print("Updated ", self.full_name, " in db.")
         return supabase.table("Agents").update(row).eq("id", str(self.id)).execute()
@@ -249,11 +222,7 @@
             "bio": self.bio,
             "directives": self.directives,
             "ordered_plan_ids": [str(plan_id) for plan_id in self.ordered_plan_ids],
-<<<<<<< HEAD
             "state": self.state._db_dict()
-=======
-            "state": self.state.db_dict(),
->>>>>>> 26d0daeb
         }
 
     def add_observation_strings(self, memory_strings: list[str]):
@@ -338,11 +307,7 @@
             type=EventType.NON_MESSAGE,
             description=f"{self.full_name} left location: {Location.from_id(location_id).name}",
             location_id=self.state.location_id,
-<<<<<<< HEAD
-            # witness_ids=Location.from_id(self.state.location_id).local_agent_ids
-=======
-            witness_ids=Location.from_id(self.state.location_id).local_agent_ids,
->>>>>>> 26d0daeb
+            
         )
 
         data, count = supabase.table("Events").insert(event._db_dict()).execute()
@@ -350,9 +315,7 @@
         # Update the agents state to the new location
         self.state.location_id = location_id
 
-        print_to_console(
-            "Moved to ", Fore.BLUE, f"{Location.from_id(location_id).name}"
-        )
+        print_to_console("Moved to ", Fore.BLUE, f"{Location.from_id(location_id).name}")
 
         # emit the arrival to the db
         event = Event(
@@ -360,26 +323,15 @@
             type=EventType.NON_MESSAGE,
             description=f"{self.full_name} arrived at location: {Location.from_id(location_id).name}",
             location_id=self.state.location_id,
-<<<<<<< HEAD
-            # witness_ids=Location.from_id(self.state.location_id).local_agent_ids
+
         )
 
         data, count = supabase.table("Events").insert(event._db_dict()).execute()
-=======
-            witness_ids=Location.from_id(self.state.location_id).local_agent_ids,
-        )
-
-        data, count = supabase.table("Events").insert(event.db_dict()).execute()
->>>>>>> 26d0daeb
 
         # update the agents row in the db
         self._update_agent_row()
 
-<<<<<<< HEAD
     def _reflect(self):
-=======
-    def reflect(self):
->>>>>>> 26d0daeb
         recent_memories = sorted(
             self.memories, key=lambda memory: memory.last_accessed, reverse=True
         )[:REFLECTION_MEMORY_COUNT]
@@ -493,18 +445,12 @@
             PromptString.MAKE_PLANS,
             {
                 "time_window": PLAN_LENGTH,
-                "location_descriptions": [
-                    f"'{location.name}' - {location.description}\n"
-                    for location in self.allowed_locations
-                ],
+                "location_descriptions": [f"'{location.name}' - {location.description}\n" for location in self.allowed_locations],
                 "full_name": self.full_name,
                 "bio": self.bio,
                 "directives": str(self.directives),
                 "recent_activity": recent_activity,
-                "current_plans": [
-                    f"{index}. {plan.description}"
-                    for index, plan in enumerate(self.ordered_plans)
-                ],
+                "current_plans": [f"{index}. {plan.description}" for index, plan in enumerate(self.ordered_plans)],
                 "format_instructions": plan_parser.get_format_instructions(),
             },
         )
@@ -554,10 +500,9 @@
                 Fore.YELLOW,
                 f"#{index}: {plan.description} @ {plan.location_id} (<{plan.max_duration_hrs} hrs) [Stop Condition: {plan.stop_condition}]",
             )
-
+        
         return new_plans
 
-<<<<<<< HEAD
     def _react(self) -> Reaction:
         """Get the recent activity and decide whether to replan to carry on"""
         
@@ -601,12 +546,9 @@
         return parsed_reaction_response
 
     def _work_through_plans(self, steps: int = 1) -> None:
-=======
-    def run(self, steps: int = 1) -> None:
->>>>>>> 26d0daeb
 
         step_duration = 0
-        while step_duration < steps:
+        while (step_duration < steps):
 
             current_plan = None
 
@@ -615,59 +557,39 @@
 
                 # If we have no plans, make some
                 if len(self.ordered_plan_ids) == 0:
-<<<<<<< HEAD
                     plans = self._plan()
                 
-=======
-                    plans = self.plan()
-
->>>>>>> 26d0daeb
                 # Otherwise, just use the existing plans
                 else:
-                    plans = [
-                        SinglePlan.from_id(plan_id) for plan_id in self.ordered_plan_ids
-                    ]
+                    plans = [SinglePlan.from_id(plan_id) for plan_id in self.ordered_plan_ids]
 
                 # Set the agent state
-                self.state = AgentState(
-                    plan_id=plans[0].id, location_id=plans[0].location_id
-                )
+                self.state = AgentState(plan_id=plans[0].id, location_id=plans[0].location_id)
 
                 current_plan = plans[0]
-
+            
             # Get the current plan
-            current_plan = (
-                SinglePlan.from_id(self.state.plan_id)
-                if current_plan is None
-                else current_plan
-            )
-
-            print_to_console(
-                "Acting on Plan", Fore.YELLOW, f"{current_plan.description}"
-            )
+            current_plan = SinglePlan.from_id(self.state.plan_id) if current_plan is None else current_plan
+            
+            print_to_console("Acting on Plan", Fore.YELLOW, f"{current_plan.description}")
 
             # If we are not in the right location, move to the new location
             if self.state.location_id != current_plan.location_id:
                 self._move_to_location(current_plan.location_id)
 
             # Execute the plan
-<<<<<<< HEAD
-=======
-            steps_left = steps - step_duration  # TODO: stop executor when this is 0
->>>>>>> 26d0daeb
 
             # TODO: Tools are dependent on the location
             output = run_executor(current_plan.description)
 
-            if "Final Response: Task Failed" in output:
+            if 'Final Response: Task Failed' in output:
                 print_to_console("Plan Failed", Fore.RED, f"{current_plan.description}")
                 # TODO: handle plan failure with a human
                 return
 
             # If the plan is done, remove it from the list of plans
-            elif "Final Response" in output:
+            elif 'Final Response' in output:
                 self.ordered_plan_ids.remove(current_plan.id)
-<<<<<<< HEAD
                 self.state = AgentState(plan_id=None, location_id=None)
 
     def run(self, steps: int = 1):
@@ -684,7 +606,4 @@
             self._plan()
         
         # Work through the plans
-        self._work_through_plans(steps=steps)
-=======
-                self.state = AgentState(plan_id=None, location_id=None)
->>>>>>> 26d0daeb
+        self._work_through_plans(steps=steps)