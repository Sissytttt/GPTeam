--- conflicted
+++ resolved
@@ -687,11 +687,7 @@
         )
 
         # Get a summary of the recent activity
-<<<<<<< HEAD
         if (datetime.now(pytz.utc) - self.last_summarized_activity).total_seconds() > SUMMARIZE_ACTIVITY_INTERVAL:
-=======
-        if (datetime.now(tz=pytz.utc) - self.last_summarized_activity).total_seconds() > SUMMARIZE_ACTIVITY_INTERVAL:
->>>>>>> 1f142fe1
             recent_activity = await self._summarize_activity()
         else:
             recent_activity = self.recent_activity
@@ -880,11 +876,7 @@
         )
 
         # Get a summary of the recent activity
-<<<<<<< HEAD
         if (datetime.now(pytz.utc) - self.last_summarized_activity).total_seconds() > SUMMARIZE_ACTIVITY_INTERVAL:
-=======
-        if (datetime.now(tz=pytz.utc) - self.last_summarized_activity).total_seconds() > SUMMARIZE_ACTIVITY_INTERVAL:
->>>>>>> 1f142fe1
             recent_activity = await self._summarize_activity()
         else:
             recent_activity = self.recent_activity
