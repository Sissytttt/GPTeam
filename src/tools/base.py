import enum
from typing import Any, List, Optional
from langchain import GoogleSearchAPIWrapper
from langchain.agents import Tool, load_tools
from langchain.llms import OpenAI
from langchain.tools import BaseTool
from typing_extensions import override

<<<<<<< HEAD

=======
from src.tools.company_directory import look_up_company_directory

from .name import ToolName
>>>>>>> 35137b2c
from .send_message import send_message
from .directory import consult_directory
from src.tools.context import ToolContext


class CustomTool(Tool):
    requires_context: Optional[bool] = False
    requires_authorization: bool = False
    worldwide: bool = True

    def __init__(
        self,
        name: str,
        func,
        description: str,
        requires_context: Optional[bool],
        worldwide: bool,
        requires_authorization: bool,
        **kwargs: Any,
    ):
        super().__init__(name, func, description, **kwargs)

        self.requires_context = requires_context
        self.requires_authorization = requires_authorization
        self.worldwide = worldwide

    @override
    def run(self, agent_input: str | dict, tool_context: ToolContext) -> List[BaseTool]:

        # if the tool requires context
        if self.requires_context:
            input = {
                "agent_input": str(agent_input),
                "tool_context": tool_context
            }

        else:
            input = str(agent_input)

        return super().run(input)


def load_built_in_tool(
    tool: str, worldwide=True, requires_authorization=False
) -> CustomTool:
    tools = load_tools(tool_names=[tool], llm=OpenAI())

    tool = tools[0]

    return CustomTool(
        name=tool.name,
        func=tool.run,
        description=tool.description,
        worldwide=worldwide,
        requires_authorization=requires_authorization,
        args_schema=tool.args_schema,
        requires_context=False,
    )


TOOLS: dict[ToolName, CustomTool] = {
    ToolName.SEARCH: CustomTool(
        name="search",
        func=GoogleSearchAPIWrapper().run,
        description="useful for when you need to search for information you do not know. the input to this should be a single search term.",
        requires_context=False,
        requires_authorization=False,
        worldwide=True,
    ),
    ToolName.SPEAK: CustomTool(
        name="speak",
        func=send_message,
<<<<<<< HEAD
        description="Useful for when you need to speak to someone at your location. The input to this should be a single message, always starting by addressing the person you are speaking to. Ex: 'Hey Jim, can you get me last month's sales report?'",
        requires_context=True,  # this tool requires events_manager as context
    ),
    CustomTool(
        name="directory",
        func=consult_directory,
        description="A directory of all the people you can speak with, detailing their full names, roles, and current locations. Useful for when you need help from another person.",
        requires_context=True,  # this tool requires location_id as context
    )
]

built_in_tools: List[BaseTool] = load_tools(
    tool_names=["wolfram-alpha", "human"], llm=OpenAI()
)

custom_built_in_tools = []
for tool in built_in_tools:
    custom_tool = CustomTool(
        name=tool.name,
        func=tool.run,
        description=tool.description,
        args_schema=tool.args_schema,
=======
        description="useful for when you need to speak to someone at your location. the input to this should be a single message, including the name of the person you want to speak to. e.g. David Summers: Do you know the printing code?",
        requires_context=True,
        requires_authorization=False,
        worldwide=True,
    ),
    ToolName.WOLFRAM_APLHA: load_built_in_tool(
        "wolfram-alpha", requires_authorization=False, worldwide=True
    ),
    ToolName.HUMAN: load_built_in_tool(
        "human", requires_authorization=False, worldwide=True
    ),
    ToolName.COMPANY_DIRECTORY: CustomTool(
        name="company-directory",
        func=look_up_company_directory,
        description="useful for when you need to get information on your colleagues, their skills and roles in the company. regardless of the input, it will always return the list of all your colleagues with the descriptions of their roles and skills",
>>>>>>> 35137b2c
        requires_context=False,
        requires_authorization=False,
        worldwide=True,
    ),
}


def get_tools(tools: List[ToolName], include_worldwide=False) -> List[CustomTool]:
    if not include_worldwide:
        return [TOOLS[tool] for tool in tools]

    return [tool for tool in TOOLS.values() if (tool.name in tools or tool.worldwide)]<|MERGE_RESOLUTION|>--- conflicted
+++ resolved
@@ -1,21 +1,18 @@
 import enum
 from typing import Any, List, Optional
+
 from langchain import GoogleSearchAPIWrapper
 from langchain.agents import Tool, load_tools
 from langchain.llms import OpenAI
 from langchain.tools import BaseTool
 from typing_extensions import override
 
-<<<<<<< HEAD
+from src.tools.company_directory import look_up_company_directory
+from src.tools.context import ToolContext
 
-=======
-from src.tools.company_directory import look_up_company_directory
-
+from .directory import consult_directory
 from .name import ToolName
->>>>>>> 35137b2c
 from .send_message import send_message
-from .directory import consult_directory
-from src.tools.context import ToolContext
 
 
 class CustomTool(Tool):
@@ -41,13 +38,9 @@
 
     @override
     def run(self, agent_input: str | dict, tool_context: ToolContext) -> List[BaseTool]:
-
         # if the tool requires context
         if self.requires_context:
-            input = {
-                "agent_input": str(agent_input),
-                "tool_context": tool_context
-            }
+            input = {"agent_input": str(agent_input), "tool_context": tool_context}
 
         else:
             input = str(agent_input)
@@ -85,30 +78,6 @@
     ToolName.SPEAK: CustomTool(
         name="speak",
         func=send_message,
-<<<<<<< HEAD
-        description="Useful for when you need to speak to someone at your location. The input to this should be a single message, always starting by addressing the person you are speaking to. Ex: 'Hey Jim, can you get me last month's sales report?'",
-        requires_context=True,  # this tool requires events_manager as context
-    ),
-    CustomTool(
-        name="directory",
-        func=consult_directory,
-        description="A directory of all the people you can speak with, detailing their full names, roles, and current locations. Useful for when you need help from another person.",
-        requires_context=True,  # this tool requires location_id as context
-    )
-]
-
-built_in_tools: List[BaseTool] = load_tools(
-    tool_names=["wolfram-alpha", "human"], llm=OpenAI()
-)
-
-custom_built_in_tools = []
-for tool in built_in_tools:
-    custom_tool = CustomTool(
-        name=tool.name,
-        func=tool.run,
-        description=tool.description,
-        args_schema=tool.args_schema,
-=======
         description="useful for when you need to speak to someone at your location. the input to this should be a single message, including the name of the person you want to speak to. e.g. David Summers: Do you know the printing code?",
         requires_context=True,
         requires_authorization=False,
@@ -121,11 +90,10 @@
         "human", requires_authorization=False, worldwide=True
     ),
     ToolName.COMPANY_DIRECTORY: CustomTool(
-        name="company-directory",
-        func=look_up_company_directory,
-        description="useful for when you need to get information on your colleagues, their skills and roles in the company. regardless of the input, it will always return the list of all your colleagues with the descriptions of their roles and skills",
->>>>>>> 35137b2c
-        requires_context=False,
+        name="directory",
+        func=consult_directory,
+        description="A directory of all the people you can speak with, detailing their full names, roles, and current locations. Useful for when you need help from another person.",
+        requires_context=True,  # this tool requires location_id as context
         requires_authorization=False,
         worldwide=True,
     ),
