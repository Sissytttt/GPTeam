--- conflicted
+++ resolved
@@ -176,11 +176,7 @@
             name="speak",
             func=send_message_sync,
             coroutine=send_message_async,
-<<<<<<< HEAD
-            description=f"say something in the {location_name}. The following people are also in the {location_name} and are the only people who will hear what you say: [{other_agent_names}] You can say something to everyone in the {location_name}, or address a specific person at your location. The input should be of the format <recipient's full name> OR everyone;'<message>' (e.g. David Summers;'Hi David! How are you doing today?') (e.g. everyone;'Let's get this meeting started.'). Do not use a semi-colon in your message.",
-=======
             description=f"say something in the {location_name}. The following people are also in the {location_name} and are the only people who will hear what you say: [{other_agent_names}] You can say something to everyone in the {location_name}, or address a specific person at your location. The input should be of the format <recipient's full name> OR everyone;'<message>' (e.g. David Summers;'Hi David! How are you doing today?') (e.g. everyone;'Let's get this meeting started.'). Do not use a semi-colon in your message. What you say is guaranteed to be heard by the recipient(s), there is no need to repeat yourself. If you are waiting for a response, just keep using the 'wait' tool.",
->>>>>>> e7e7882d
             tool_usage_description="To make progress on their plans, {agent_full_name} spoke to {recipient_full_name}.",
             requires_context=True,
             requires_authorization=False,
