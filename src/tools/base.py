import enum
from typing import Any, Awaitable, Callable, Optional, Type, Union, Optional, List
import inspect
from enum import Enum
from typing import Any, List, Optional
from uuid import UUID
import asyncio

from langchain import GoogleSearchAPIWrapper
from langchain.agents import Tool, load_tools
from langchain.llms import OpenAI
from langchain.tools import BaseTool
from typing_extensions import override

from src.tools.context import ToolContext
<<<<<<< HEAD
from src.tools.document import ReadDocumentToolInput, SaveDocumentToolInput, SearchDocumentsToolInput, read_document, save_document, search_documents
from src.tools.human import ask_human, ask_human_async
=======
from src.tools.document import (
    ReadDocumentToolInput,
    SaveDocumentToolInput,
    SearchDocumentsToolInput,
    read_document,
    save_document,
    search_documents,
)
from src.utils.models import ChatModel
from src.utils.parameters import DEFAULT_SMART_MODEL
from src.utils.prompt import Prompter, PromptString
>>>>>>> 92ad4b69
from src.world.context import WorldContext

from .directory import consult_directory
from .name import ToolName
from .send_message import send_message_async, send_message_sync
from .wait import wait


class CustomTool(Tool):
    requires_context: Optional[bool] = False
    requires_authorization: bool = False
    worldwide: bool = True
    is_async: bool = False
    tool_usage_description: str = None
    tool_usage_summarization_prompt: PromptString = None

    def __init__(
        self,
        name: str,
        description: str,
        requires_context: Optional[bool],
        worldwide: bool,
        requires_authorization: bool,
        tool_usage_description: str,
        func: Optional[Any] = lambda x: x,
        coroutine: Optional[Any] = None,
        tool_usage_summarization_prompt: Optional[PromptString] = None,
        is_async: Optional[bool] = False,
        **kwargs: Any,
    ):
        super().__init__(
            name=name, func=func, description=description, coroutine=coroutine, **kwargs
        )

        self.requires_context = requires_context
        self.requires_authorization = requires_authorization
        self.worldwide = worldwide
        self.is_async = is_async
        self.tool_usage_description = tool_usage_description
        self.tool_usage_summarization_prompt = tool_usage_summarization_prompt

    @override
    async def run(self, agent_input: str | dict, tool_context: ToolContext) -> Any:
        # if the tool requires context
        if self.requires_context:
<<<<<<< HEAD
            input = {"agent_input": agent_input, "tool_context": tool_context} if isinstance(agent_input, str) else {**agent_input, "tool_context": tool_context}

        else:
            input = agent_input
        return super().run(input)
=======
            input = (
                {"agent_input": agent_input, "tool_context": tool_context}
                if isinstance(agent_input, str)
                else {**agent_input, "tool_context": tool_context}
            )

        else:
            input = agent_input

        if self.coroutine:
            return await super().arun(input)
        else:
            return super().run(input)

    async def summarize_usage(
        self,
        plan_description: str,
        tool_input: str,
        tool_result: str,
        agent_full_name: str,
    ) -> str:
        tool_usage_reflection = ""
        if self.tool_usage_summarization_prompt:
            reaction_prompter = Prompter(
                self.tool_usage_summarization_prompt,
                {
                    "plan_description": plan_description,
                    "tool_name": self.name,
                    "tool_input": tool_input,
                    "tool_result": tool_result,
                },
            )

            llm = ChatModel(DEFAULT_SMART_MODEL, temperature=0.1)

            tool_usage_reflection = await llm.get_chat_completion(
                reaction_prompter.prompt,
                loading_text="🤔 Summarizing tool usage",
            )

        return self.tool_usage_description.format(
            agent_full_name=agent_full_name,
            tool_name=self.name,
            tool_usage_reflection=tool_usage_reflection,
            recipient_full_name=(
                tool_input.split(";")[0]
                if len(tool_input.split(";")) > 0
                else "a colleague"
            )
            if self.name == ToolName.SPEAK.value
            else "",
        )
>>>>>>> 92ad4b69

    @override
    def arun(self, agent_input: str | dict, tool_context: ToolContext) -> Awaitable:
        # if the tool requires context
        if self.requires_context:
            input = {"agent_input": str(agent_input), "tool_context": tool_context}

        else:
            input = str(agent_input)

        return super().arun(input)


def load_built_in_tool(
    tool: str,
    tool_usage_description: str,
    worldwide=True,
    requires_authorization=False,
    tool_usage_summarization_prompt: Optional[PromptString] = None,
) -> CustomTool:
    tools = load_tools(tool_names=[tool], llm=OpenAI())

    tool = tools[0]

    return CustomTool(
        name=tool.name,
        func=tool.run,
        description=tool.description,
        worldwide=worldwide,
        requires_authorization=requires_authorization,
        args_schema=tool.args_schema,
        tool_usage_description=tool_usage_description,
        tool_usage_summarization_prompt=tool_usage_summarization_prompt,
        requires_context=False,

    )


def get_tools(
    tools: List[ToolName],
    context: WorldContext,
    agent_id: str | UUID,
    include_worldwide=False,
) -> List[CustomTool]:
    location_id = context.get_agent_location_id(agent_id=agent_id)

    location_name = context.get_location_name(location_id=location_id)

    agents_at_location = context.get_agents_at_location(location_id=location_id)

    other_agents = [a for a in agents_at_location if str(a["id"]) != str(agent_id)]

    # names of other agents at location
    other_agent_names = ", ".join([a["full_name"] for a in other_agents])

    TOOLS: dict[ToolName, CustomTool] = {
        ToolName.SEARCH: CustomTool(
            name="search",
            func=GoogleSearchAPIWrapper().run,
            description="useful for when you need to search for information you do not know. the input to this should be a single search term.",
            tool_usage_summarization_prompt="You have just searched Google with the following search input: {tool_input} and got the following result {tool_result}. Write a single sentence with useful information about how the result can help you accomplish your plan: {plan_description}.",
            tool_usage_description="To make progress on their plans, {agent_full_name} searched Google and realised the following: {tool_usage_reflection}.",
            requires_context=False,
            requires_authorization=False,
            worldwide=True,
        ),
        ToolName.SPEAK: CustomTool(
            name="speak",
            func=send_message_sync,
            coroutine=send_message_async,
            description=f"say something in the {location_name}. {other_agent_names} are also in the {location_name} and will hear what you say. No one else will hear you. You can say something to everyone nearby, or address a specific person at your location (one of {other_agent_names}). The input should be of the format <recipient's full name> OR everyone;'<message>' (e.g. David Summers;'Hi David! How are you doing today?') (e.g. everyone;'Let\'s get this meeting started.'). Do not use a semi-colon in your message.",
            tool_usage_description="To make progress on their plans, {agent_full_name} spoke to {recipient_full_name}.",
            requires_context=True,
            requires_authorization=False,
            worldwide=True,
            is_async=True,
        ),
        ToolName.WAIT: CustomTool(
            name="wait",
            func=wait,
            description="Don't do anything. Useful for when you are waiting for something to happen. Takes an empty string as input.",
            tool_usage_description="{agent_full_name} is waiting.",
            requires_context=False,
            requires_authorization=False,
            worldwide=True,
        ),
        ToolName.WOLFRAM_APLHA: load_built_in_tool(
            "wolfram-alpha",
            requires_authorization=False,
            worldwide=True,
            tool_usage_summarization_prompt="You have just used Wolphram Alpha with the following input: {tool_input} and got the following result {tool_result}. Write a single sentence with useful information about how the result can help you accomplish your plan: {plan_description}.",
            tool_usage_description="In order to make progress on their plans, {agent_full_name} used Wolphram Alpha and realised the following: {tool_usage_reflection}.",
        ),
<<<<<<< HEAD
        ToolName.HUMAN: CustomTool(
            name="human",
            func=ask_human,
            coroutine=ask_human_async,
            description=(
                "You can ask a human for guidance when you think you "
                "got stuck or you are not sure what to do next. "
                "The input should be a question for the human."
            ),
            requires_context=True,
            requires_authorization=False,
            worldwide=True,
            is_async=True,
=======
        ToolName.HUMAN: load_built_in_tool(
            "human",
            requires_authorization=False,
            worldwide=True,
            tool_usage_summarization_prompt="You have just asked a human for help by saying {tool_input}. This is what they replied: {tool_result}. Write a single sentence with useful information about how the result can help you accomplish your plan: {plan_description}.",
            tool_usage_description="In order to make progress on their plans, {agent_full_name} spoke to a human.",
>>>>>>> 92ad4b69
        ),
        ToolName.COMPANY_DIRECTORY: CustomTool(
            name=ToolName.COMPANY_DIRECTORY.value,
            func=consult_directory,
            description="A directory of all the people you can speak with, detailing their names, roles, and current locations. Useful for when you need help from another person. Takes an empty string as input.",
            tool_usage_summarization_prompt="You have just consulted the company directory and found out the following: {tool_result}. Write a single sentence with useful information about how the result can help you accomplish your plan: {plan_description}.",
            tool_usage_description="In order to make progress on their plans, {agent_full_name} consulted the company directory and realised the following: {tool_usage_reflection}.",
            requires_context=True,  # this tool requires location_id as context
            requires_authorization=False,
            worldwide=True,
        ),
        ToolName.SAVE_DOCUMENT: CustomTool(
            name=ToolName.SAVE_DOCUMENT.value,
<<<<<<< HEAD
            func=save_document,
            description="""Write text to an existing document or create a new one. Useful for when you need to save a document for later use.
Input should be a json string with two keys: "title" and "document".
The value of "title" should be a string, and the value of "document" should be a string.""",
=======
            coroutine=save_document,
            description="""Write text to an existing document or create a new one. Useful for when you need to save a document for later use.
Input should be a json string with two keys: "title" and "document".
The value of "title" should be a string, and the value of "document" should be a string.""",
            tool_usage_description="In order to make progress on their plans, {agent_full_name} saved a document.",
>>>>>>> 92ad4b69
            requires_context=True,  # this tool requires document_name and content as context
            args_schema=SaveDocumentToolInput,
            requires_authorization=False,
            worldwide=True,
        ),
        ToolName.READ_DOCUMENT: CustomTool(
            name=ToolName.READ_DOCUMENT.value,
<<<<<<< HEAD
            func=read_document,
            description="""Read text from an existing document. Useful for when you need to read a document that you have saved.
Input should be a json string with one key: "title". The value of "title" should be a string.""",
=======
            coroutine=read_document,
            description="""Read text from an existing document. Useful for when you need to read a document that you have saved.
Input should be a json string with one key: "title". The value of "title" should be a string.""",
            tool_usage_description="In order to make progress on their plans, {agent_full_name} read a document.",
>>>>>>> 92ad4b69
            requires_context=True,  # this tool requires document_name and content as context
            args_schema=ReadDocumentToolInput,
            requires_authorization=False,
            worldwide=True,
        ),
        ToolName.SEARCH_DOCUMENTS: CustomTool(
            name=ToolName.SEARCH_DOCUMENTS.value,
<<<<<<< HEAD
            func=search_documents,
            description="""Search previously saved documents. Useful for when you need to read a document who's exact name you forgot.
Input should be a json string with one key: "query". The value of "query" should be a string.""",
=======
            coroutine=search_documents,
            description="""Search previously saved documents. Useful for when you need to read a document who's exact name you forgot.
Input should be a json string with one key: "query". The value of "query" should be a string.""",
            tool_usage_description="In order to make progress on their plans, {agent_full_name} searched documents.",
>>>>>>> 92ad4b69
            requires_context=True,  # this tool requires document_name and content as context
            args_schema=SearchDocumentsToolInput,
            requires_authorization=False,
            worldwide=True,
        ),
    }

    if not include_worldwide:
        return [TOOLS[tool] for tool in tools]

    return [tool for tool in TOOLS.values() if (tool.name in tools or tool.worldwide)]<|MERGE_RESOLUTION|>--- conflicted
+++ resolved
@@ -13,10 +13,8 @@
 from typing_extensions import override
 
 from src.tools.context import ToolContext
-<<<<<<< HEAD
 from src.tools.document import ReadDocumentToolInput, SaveDocumentToolInput, SearchDocumentsToolInput, read_document, save_document, search_documents
 from src.tools.human import ask_human, ask_human_async
-=======
 from src.tools.document import (
     ReadDocumentToolInput,
     SaveDocumentToolInput,
@@ -28,7 +26,6 @@
 from src.utils.models import ChatModel
 from src.utils.parameters import DEFAULT_SMART_MODEL
 from src.utils.prompt import Prompter, PromptString
->>>>>>> 92ad4b69
 from src.world.context import WorldContext
 
 from .directory import consult_directory
@@ -74,13 +71,6 @@
     async def run(self, agent_input: str | dict, tool_context: ToolContext) -> Any:
         # if the tool requires context
         if self.requires_context:
-<<<<<<< HEAD
-            input = {"agent_input": agent_input, "tool_context": tool_context} if isinstance(agent_input, str) else {**agent_input, "tool_context": tool_context}
-
-        else:
-            input = agent_input
-        return super().run(input)
-=======
             input = (
                 {"agent_input": agent_input, "tool_context": tool_context}
                 if isinstance(agent_input, str)
@@ -133,7 +123,6 @@
             if self.name == ToolName.SPEAK.value
             else "",
         )
->>>>>>> 92ad4b69
 
     @override
     def arun(self, agent_input: str | dict, tool_context: ToolContext) -> Awaitable:
@@ -227,7 +216,6 @@
             tool_usage_summarization_prompt="You have just used Wolphram Alpha with the following input: {tool_input} and got the following result {tool_result}. Write a single sentence with useful information about how the result can help you accomplish your plan: {plan_description}.",
             tool_usage_description="In order to make progress on their plans, {agent_full_name} used Wolphram Alpha and realised the following: {tool_usage_reflection}.",
         ),
-<<<<<<< HEAD
         ToolName.HUMAN: CustomTool(
             name="human",
             func=ask_human,
@@ -237,18 +225,12 @@
                 "got stuck or you are not sure what to do next. "
                 "The input should be a question for the human."
             ),
-            requires_context=True,
-            requires_authorization=False,
-            worldwide=True,
-            is_async=True,
-=======
-        ToolName.HUMAN: load_built_in_tool(
-            "human",
-            requires_authorization=False,
-            worldwide=True,
             tool_usage_summarization_prompt="You have just asked a human for help by saying {tool_input}. This is what they replied: {tool_result}. Write a single sentence with useful information about how the result can help you accomplish your plan: {plan_description}.",
             tool_usage_description="In order to make progress on their plans, {agent_full_name} spoke to a human.",
->>>>>>> 92ad4b69
+            requires_context=True,
+            requires_authorization=False,
+            worldwide=True,
+            is_async=True,
         ),
         ToolName.COMPANY_DIRECTORY: CustomTool(
             name=ToolName.COMPANY_DIRECTORY.value,
@@ -262,18 +244,11 @@
         ),
         ToolName.SAVE_DOCUMENT: CustomTool(
             name=ToolName.SAVE_DOCUMENT.value,
-<<<<<<< HEAD
-            func=save_document,
-            description="""Write text to an existing document or create a new one. Useful for when you need to save a document for later use.
-Input should be a json string with two keys: "title" and "document".
-The value of "title" should be a string, and the value of "document" should be a string.""",
-=======
             coroutine=save_document,
             description="""Write text to an existing document or create a new one. Useful for when you need to save a document for later use.
 Input should be a json string with two keys: "title" and "document".
 The value of "title" should be a string, and the value of "document" should be a string.""",
             tool_usage_description="In order to make progress on their plans, {agent_full_name} saved a document.",
->>>>>>> 92ad4b69
             requires_context=True,  # this tool requires document_name and content as context
             args_schema=SaveDocumentToolInput,
             requires_authorization=False,
@@ -281,16 +256,10 @@
         ),
         ToolName.READ_DOCUMENT: CustomTool(
             name=ToolName.READ_DOCUMENT.value,
-<<<<<<< HEAD
-            func=read_document,
-            description="""Read text from an existing document. Useful for when you need to read a document that you have saved.
-Input should be a json string with one key: "title". The value of "title" should be a string.""",
-=======
             coroutine=read_document,
             description="""Read text from an existing document. Useful for when you need to read a document that you have saved.
 Input should be a json string with one key: "title". The value of "title" should be a string.""",
             tool_usage_description="In order to make progress on their plans, {agent_full_name} read a document.",
->>>>>>> 92ad4b69
             requires_context=True,  # this tool requires document_name and content as context
             args_schema=ReadDocumentToolInput,
             requires_authorization=False,
@@ -298,16 +267,10 @@
         ),
         ToolName.SEARCH_DOCUMENTS: CustomTool(
             name=ToolName.SEARCH_DOCUMENTS.value,
-<<<<<<< HEAD
-            func=search_documents,
-            description="""Search previously saved documents. Useful for when you need to read a document who's exact name you forgot.
-Input should be a json string with one key: "query". The value of "query" should be a string.""",
-=======
             coroutine=search_documents,
             description="""Search previously saved documents. Useful for when you need to read a document who's exact name you forgot.
 Input should be a json string with one key: "query". The value of "query" should be a string.""",
             tool_usage_description="In order to make progress on their plans, {agent_full_name} searched documents.",
->>>>>>> 92ad4b69
             requires_context=True,  # this tool requires document_name and content as context
             args_schema=SearchDocumentsToolInput,
             requires_authorization=False,
