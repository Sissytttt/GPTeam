--- conflicted
+++ resolved
@@ -1,4 +1,5 @@
 import asyncio
+
 import hikari
 
 rest = hikari.RESTApp()
@@ -6,22 +7,14 @@
 rest_started = False
 
 
-<<<<<<< HEAD
-async def send_message(token, channel_id, message):
-    # Disable in dev
-    return None
-    if not rest._client_session:
-        await rest.start()
-=======
 async def _send_message(token, channel_id, message, rest_client: hikari.RESTApp):
->>>>>>> 5591a040
     # We acquire a client with a given token. This allows one REST app instance
     # with one internal connection pool to be reused.
     async with rest_client.acquire(token, "BOT") as client:
         # message = await client.create_message(channel_id, message)
-        
-        pass #TIMC toggles discord messages
-    
+
+        pass  # TIMC toggles discord messages
+
     return message
 
 
@@ -35,7 +28,9 @@
 
 
 def send_message(token, channel_id, message):
-    return event_loop.run_until_complete(_send_message(token, channel_id, message, rest))
+    return event_loop.run_until_complete(
+        _send_message(token, channel_id, message, rest)
+    )
 
 
 async def close_rest_app():
