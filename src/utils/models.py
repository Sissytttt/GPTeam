--- conflicted
+++ resolved
@@ -27,13 +27,10 @@
         return ChatOpenAI(model_name=name.value, **kwargs)
     elif name == ChatModelName.CLAUDE:
         return ChatAnthropic(model=name.value, **kwargs)
-<<<<<<< HEAD
+    elif name == ChatModelName.CLAUDE_INSTANT:
+        return ChatAnthropic(model=name.value, **kwargs)
     elif name == ChatModelName.WINDOW:
         return ChatWindowAI(model_name=name.value, **kwargs)
-=======
-    elif name == ChatModelName.CLAUDE_INSTANT:
-        return ChatAnthropic(model=name.value, **kwargs)
->>>>>>> 0eb4d6de
     else:
         raise ValueError(f"Invalid model name: {name}")
 
