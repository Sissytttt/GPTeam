import asyncio
import json
import threading
from datetime import datetime
from enum import Enum
from typing import Any, Optional
from uuid import UUID, uuid4

import pytz
from pydantic import BaseModel, Field
from sqlalchemy import desc
from src.utils.database.base import Tables

from src.utils.database.client import get_database

from ..utils.colors import LogColor
from ..utils.formatting import print_to_console
from ..utils.parameters import DEFAULT_WORLD_ID

# class DiscordMessage(BaseModel):
#     content: str
#     location: Location
#     timestamp: datetime.datetime


class StepToUse(Enum):
    CURRENT = "current"
    NEXT = "next"


class EventType(Enum):
    NON_MESSAGE = "non_message"
    MESSAGE = "message"


class MessageEventSubtype(Enum):
    AGENT_TO_AGENT = "agent-to-agent"
    AGENT_TO_HUMAN = "agent-to-human"
    HUMAN_AGENT_REPLY = "human-agent-reply"
    HUMAN_IN_CHANNEL = "human-in-channel"


Subtype = MessageEventSubtype


class Event(BaseModel):
    id: UUID
    timestamp: datetime
    type: EventType
    subtype: Optional[Subtype] = None
    agent_id: Optional[UUID] = None
    description: str
    location_id: UUID
    witness_ids: list[UUID] = []
    metadata: Optional[Any]

    def __init__(
        self,
        type: EventType,
        description: str,
        location_id: UUID | str,
        timestamp: datetime = None,
        witness_ids: list[UUID] = [],
        agent_id: Optional[UUID | str] = None,
        id: Optional[UUID] = None,
        subtype: Optional[Subtype] = None,
        metadata: Optional[Any] = None,
        **kwargs: Any,
    ):
        if id is None:
            id = uuid4()

        if timestamp is None:
            timestamp = datetime.now(pytz.utc)

        if isinstance(location_id, str):
            location_id = UUID(location_id)

        if isinstance(agent_id, str):
            agent_id = UUID(agent_id)

        if witness_ids is None:
            witness_ids = []

        subtype = Subtype(subtype) if subtype is not None else None
        if (
            type == EventType.MESSAGE
            and subtype != MessageEventSubtype.HUMAN_AGENT_REPLY
            and agent_id is None
        ):
            raise ValueError("agent_id must be provided for message events")

        super().__init__(
            id=id,
            type=type,
            subtype=subtype,
            description=description,
            timestamp=timestamp,
            agent_id=agent_id,
            location_id=location_id,
            witness_ids=witness_ids,
            metadata=metadata,
        )

    def db_dict(self):
        return {
            "id": str(self.id),
            "timestamp": str(self.timestamp),
            "type": self.type.value,
            "subtype": self.subtype.value if self.subtype is not None else None,
            "agent_id": str(self.agent_id),
            "description": self.description,
            "location_id": str(self.location_id),
            "witness_ids": [str(witness_id) for witness_id in self.witness_ids],
            "metadata": self.metadata,
        }

    @classmethod
    async def from_id(cls, event_id: UUID) -> "Event":
        data = await (await get_database()).get_by_id(Tables.Events, str(event_id))

        event = data[0]

        return cls(
            id=event["id"],
            type=event["type"],
            subtype=event["subtype"],
            description=event["description"],
            location_id=event["location_id"],
            agent_id=event["agent_id"],
            timestamp=datetime.fromisoformat(event["timestamp"]),
            witness_ids=event["witness_ids"],
            metadata=event["metadata"],
        )

    # @staticmethod
    # def from_discord_message(message: DiscordMessage, witnesses: list[UUID]) -> "Event":
    #     # parse user provided message into an event
    #     # witnesses are all agents who were in the same location as the message
    #     pass

    # @staticmethod
    # def from_agent_action(action: AgentAction, witnesses: list[UUID]) -> "Event":
    #     # parse agent action into an event
    #     pass


RECENT_EVENTS_BUFFER = 500

REFRESH_INTERVAL_SECONDS = 5


class EventsManager(BaseModel):
    recent_events: list[Event] = []
    world_id: str
    last_refresh: datetime
    refresh_lock: Any

    def __init__(self, world_id: str, recent_events: list[Event]):
        last_refresh = datetime.now(pytz.utc)

        super().__init__(
            recent_events=recent_events,
            world_id=world_id,
            last_refresh=last_refresh,
            refresh_lock=asyncio.Lock(),
        )

    @classmethod
    async def from_world_id(cls, world_id: str):

        data = await (await get_database()).get_recent_events(world_id, RECENT_EVENTS_BUFFER)
        recent_events = [
            Event(
                type=EventType(event["type"]),
                subtype=event["subtype"],
                description=event["description"],
                location_id=event["location_id"]["id"],
                timestamp=datetime.fromisoformat(event["timestamp"]),
                witness_ids=event["witness_ids"],
                metadata=event["metadata"],
                agent_id=event["agent_id"],
            )
            for event in data
        ]
        return cls(
            world_id=world_id,
            recent_events=recent_events,
        )

    async def refresh_events(self) -> None:
        started_checking_events = datetime.now(pytz.utc)

        async with self.refresh_lock:
            print("Refreshing events...")
            data = await (await get_database()).get_recent_events(self.world_id, RECENT_EVENTS_BUFFER)

            events = [
                Event(
                    id=event["id"],
                    type=EventType(event["type"]),
                    subtype=event["subtype"],
                    description=event["description"],
                    location_id=event["location_id"]["id"],
                    agent_id=event["agent_id"],
                    timestamp=datetime.fromisoformat(event["timestamp"]),
                    witness_ids=event["witness_ids"],
                    metadata=event["metadata"],
                )
                for event in data
            ]

            self.recent_events = events
            self.last_refresh = (
                max(
                    datetime.fromisoformat(data[0]["timestamp"]),
                    started_checking_events,
                )
                if len(data) > 0
                else started_checking_events
            )

    async def add_event(self, event: Event) -> None:
        """Adds an event in the current step to the DB and local object"""
        database = await get_database()

        # get the witnesses
        witness_data = await database.get_by_field(
            Tables.Agents, "location_id", event.location_id
        )

        event.witness_ids = [witness["id"] for witness in witness_data]

<<<<<<< HEAD
        await database.insert(Tables.Events, event.db_dict())
=======
        res = await supabase.table("Events").insert(event.db_dict()).execute()

        print("New event added to db: ", res)
>>>>>>> 623c6635

        # add event to local events list
        self.recent_events.append(event)

    async def get_events(
        self,
        agent_id: Optional[UUID] = None,
        location_id: Optional[UUID] = None,
        type: Optional[EventType] = None,
        description: Optional[str] = None,
        after: Optional[datetime] = None,
        witness_ids: Optional[list[UUID]] = None,
        force_refresh: Optional[bool] = False,
    ) -> tuple[list[Event], datetime]:
        if (
            (datetime.now(pytz.utc) - self.last_refresh).seconds
            > REFRESH_INTERVAL_SECONDS
        ) or force_refresh:
            await self.refresh_events()

        filtered_events = self.recent_events

        if after is not None:
            filtered_events = [
                event for event in filtered_events if event.timestamp > after
            ]

        if location_id is not None:
            filtered_events = [
                event
                for event in filtered_events
                if str(event.location_id) == str(location_id)
            ]

        if agent_id is not None:
            filtered_events = [
                event
                for event in filtered_events
                if str(event.agent_id) == str(agent_id)
            ]

        if type is not None:
            filtered_events = [event for event in filtered_events if event.type == type]

        if description is not None:
            filtered_events = [
                event for event in filtered_events if event.description == description
            ]

        if witness_ids is not None:
            filtered_events = [
                event
                for event in filtered_events
                if set(list(map(str, witness_ids))).issubset(
                    set(list(map(str, event.witness_ids)))
                )
            ]

        return (filtered_events, self.last_refresh)

    def remove_event(self, event_id: UUID):
        self.recent_events = [
            event for event in self.recent_events if event.id != event_id
        ]
        return self.recent_events<|MERGE_RESOLUTION|>--- conflicted
+++ resolved
@@ -231,14 +231,9 @@
 
         event.witness_ids = [witness["id"] for witness in witness_data]
 
-<<<<<<< HEAD
         await database.insert(Tables.Events, event.db_dict())
-=======
-        res = await supabase.table("Events").insert(event.db_dict()).execute()
-
-        print("New event added to db: ", res)
->>>>>>> 623c6635
-
+
+        print("New event added to db")
         # add event to local events list
         self.recent_events.append(event)
 
