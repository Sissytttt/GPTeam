--- conflicted
+++ resolved
@@ -88,7 +88,6 @@
             "witness_ids": [str(witness_id) for witness_id in self.witness_ids],
         }
 
-<<<<<<< HEAD
     @classmethod
     def from_id(cls, event_id: UUID) -> "Event":
         (_, data), _ = (
@@ -122,8 +121,6 @@
     #     # parse agent action into an event
     #     pass
 
-=======
->>>>>>> 0fa46c48
 
 RECENT_EVENTS_BUFFER = 500
 
