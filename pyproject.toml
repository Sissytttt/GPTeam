[tool.poetry]
name = "101-ai"
version = "0.1.0"
description = ""
authors = []
readme = "README.md"
packages = [{include = "src"}, {include = "web", from = "src"}]

[tool.poetry.scripts]
world = "src.main:main"
db-seed = "src.utils.database.seed:main"
db-seed-small = "src.utils.database.seed:main_small"
db-reset = "src.utils.database.reset:main"

[tool.poetry.dependencies]
python = ">=3.9,<3.12"
colorama = "^0.4.6"
python-dotenv = "^1.0.0"
openai = "^0.27.4"
google-search-results = "^2.4.2"
black = "^23.3.0"
supabase = "^1.0.3"
wolframalpha = "^5.0.0"
langchain = "^0.0.144"
pytz = "^2023.3"
hikari = "^2.0.0.dev118"
postgrest-py = "^0.10.6"
aiosqlite = "^0.19.0"
hyperdb-python = "^0.1.3"
quart = "^0.18.4"
<<<<<<< HEAD
websocket-client = "^1.5.2"
=======
anthropic = "^0.2.10"
>>>>>>> 0eb4d6de

[tool.black]
line-length = 88

[build-system]
requires = ["poetry-core"]
build-backend = "poetry.core.masonry.api"<|MERGE_RESOLUTION|>--- conflicted
+++ resolved
@@ -28,11 +28,8 @@
 aiosqlite = "^0.19.0"
 hyperdb-python = "^0.1.3"
 quart = "^0.18.4"
-<<<<<<< HEAD
+anthropic = "^0.2.10"
 websocket-client = "^1.5.2"
-=======
-anthropic = "^0.2.10"
->>>>>>> 0eb4d6de
 
 [tool.black]
 line-length = 88
